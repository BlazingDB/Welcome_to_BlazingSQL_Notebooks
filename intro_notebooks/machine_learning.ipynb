--- conflicted
+++ resolved
@@ -9,15 +9,10 @@
     "## cuML\n",
     "[GitHub](https://github.com/rapidsai/cuml)\n",
     "\n",
-    "[GitHub](https://github.com/rapidsai/cuml) | [Welcome Notebook](../welcome.ipynb#Machine-Learning)\n",
-    "\n",
     "cuML is a suite of libraries that implement machine learning algorithms and mathematical primitives functions that share compatible APIs with other RAPIDS projects.\n",
     "\n",
     "cuML enables data scientists, researchers, and software engineers to run traditional tabular ML tasks on GPUs without going into the details of CUDA programming. In most cases, cuML's Python API matches the API from scikit-learn.\n",
     "\n",
-<<<<<<< HEAD
-    "For large datasets, these GPU-based implementations can complete 10-50x faster than their CPU equivalents. For details on performance, see the cuML Benchmarks Notebook."
-=======
     "For large datasets, these GPU-based implementations can complete 10-50x faster than their CPU equivalents.\n",
     "\n",
     "We'll show off a few examples to demonstrate the ease of using cuML. \n",
@@ -26,7 +21,6 @@
     "\n",
     "#### DBScan\n",
     "Here is an an example of computing DBSCAN clusters entirely on GPUs."
->>>>>>> 332b779a
    ]
   },
   {
